name = "DiffusionMLE"
uuid = "f8070690-4075-41fb-b905-700953d46586"
authors = ["Jakob Tómas Bullerjahn <bullerjahn@gmail.com> and contributors"]
version = "0.1.0"

[deps]
Distributions = "31c24e10-a181-5473-b8eb-7969acd0382f"
LinearAlgebra = "37e2e46d-f89d-539d-b4ee-838fcccc9c8e"
Optim = "429524aa-4258-5aef-a3af-852621145aeb"
ProgressMeter = "92933f4c-e287-5a05-a399-4b506db050ca"

[compat]
<<<<<<< HEAD
Optim = "1.2"
=======
Distributions = "0.24"
ProgressMeter = "1.4"
>>>>>>> 5a72c45f
julia = "1"

[extras]
Test = "8dfed614-e22c-5e08-85e1-65c5234f0b40"

[targets]
test = ["Test"]<|MERGE_RESOLUTION|>--- conflicted
+++ resolved
@@ -10,12 +10,9 @@
 ProgressMeter = "92933f4c-e287-5a05-a399-4b506db050ca"
 
 [compat]
-<<<<<<< HEAD
 Optim = "1.2"
-=======
 Distributions = "0.24"
 ProgressMeter = "1.4"
->>>>>>> 5a72c45f
 julia = "1"
 
 [extras]
